--- conflicted
+++ resolved
@@ -50,22 +50,9 @@
     # topdown_up_cat_weighted_hidden
     elif opt.caption_model == 'topdown_up_cat_weighted_hidden_3':
         model = TopDownUpCatWeightedHiddenModel_3(opt)
-<<<<<<< HEAD
-
-=======
     # topdown_up_cat_weighted_hidden
     elif opt.caption_model == 'testmodel':
         model = TestModel(opt)
-    # topdown_up_cat_average_hidden
-    elif opt.caption_model == 'topdown_up_cat_average_hidden':
-        model = TopDownUpCatAverageHiddenModel(opt)
-    # topdown_2layer_up_cat_weighted_hidden
-    elif opt.caption_model == 'topdown_2layer_up_cat_weighted_hidden':
-        model = TopDown2LayerUpCatWeightedHiddenModel(opt)
-    # topdown_attlayer_up_cat_weighted_hidden
-    elif opt.caption_model == 'topdown_attlayer_up_cat_weighted_hidden':
-        model = TopDownAttLayerUpCatWeightedHiddenModel(opt)
->>>>>>> bf5971dd
     # bottomup
     elif opt.caption_model == 'bottomup':
         model = BottomUpModel(opt)
