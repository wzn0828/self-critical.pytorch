from __future__ import absolute_import
from __future__ import division
from __future__ import print_function

import os
import copy

import numpy as np
import misc.utils as utils
import torch

from misc.ShowTellModel import ShowTellModel
<<<<<<< HEAD
# from misc.AttentionModel import AttentionModel
# from misc.ShowAttendTellModel import ShowAttendTellModel
# from misc.ShowAttendTellModel_new import ShowAttendTellModel_new
# from misc.TestAttentionModel import TestAttentionModel
from misc.FCModel import FCModel
import torch.nn as nn
=======
from misc.FCModel import FCModel
from misc.CaptionModel import ShowAttendTellModel, AllImgModel
from misc.Att2inModel import Att2inModel
from misc.AttModel import *
>>>>>>> 1f6f77bb

def setup(opt):
    
    if opt.caption_model == 'show_tell':
        model = ShowTellModel(opt)
<<<<<<< HEAD
    # elif opt.caption_model == 'attention':
    #     return AttentionModel(opt)
    # elif opt.caption_model == 'show_attend_tell':
    #     return ShowAttendTellModel(opt)
    # elif opt.caption_model == 'show_attend_tell_new':
    #     return ShowAttendTellModel_new(opt)
    # elif opt.caption_model == 'test_att':
    #     return TestAttentionModel(opt)
    elif opt.caption_model == 'fc':
        model = FCModel(opt)
=======
    elif opt.caption_model == 'show_attend_tell':
        model = ShowAttendTellModel(opt)
    # img is concatenated with word embedding at every time step as the input of lstm
    elif opt.caption_model == 'all_img':
        model = AllImgModel(opt)
    # FC model in self-critical
    elif opt.caption_model == 'fc':
        model = FCModel(opt)
    # Att2in model in self-critical
    elif opt.caption_model == 'att2in':
        model = Att2inModel(opt)
    # Att2in model with two-layer MLP img embedding and word embedding
    elif opt.caption_model == 'att2in2':
        model = Att2in2Model(opt)
    # Adaptive Attention model from Knowing when to look
    elif opt.caption_model == 'adaatt':
        model = AdaAttModel(opt)
    # Adaptive Attention with maxout lstm
    elif opt.caption_model == 'adaattmo':
        model = AdaAttMOModel(opt)
>>>>>>> 1f6f77bb
    else:
        raise Exception("Caption model not supported: {}".format(opt.caption_model))

    # check compatibility if training is continued from previously saved model
    if vars(opt).get('start_from', None) is not None:
        # check if all necessary files exist 
        assert os.path.isdir(opt.start_from)," %s must be a a path" % opt.start_from
        assert os.path.isfile(os.path.join(opt.start_from,"infos_"+opt.id+".pkl")),"infos.pkl file does not exist in path %s"%opt.start_from
        model.load_state_dict(torch.load(os.path.join(opt.start_from, 'model.pth')))

    return model<|MERGE_RESOLUTION|>--- conflicted
+++ resolved
@@ -9,58 +9,17 @@
 import misc.utils as utils
 import torch
 
-from misc.ShowTellModel import ShowTellModel
-<<<<<<< HEAD
-# from misc.AttentionModel import AttentionModel
-# from misc.ShowAttendTellModel import ShowAttendTellModel
-# from misc.ShowAttendTellModel_new import ShowAttendTellModel_new
-# from misc.TestAttentionModel import TestAttentionModel
 from misc.FCModel import FCModel
+from misc.Att2inModel import Att2inModel
 import torch.nn as nn
-=======
-from misc.FCModel import FCModel
-from misc.CaptionModel import ShowAttendTellModel, AllImgModel
-from misc.Att2inModel import Att2inModel
-from misc.AttModel import *
->>>>>>> 1f6f77bb
 
 def setup(opt):
     
-    if opt.caption_model == 'show_tell':
-        model = ShowTellModel(opt)
-<<<<<<< HEAD
-    # elif opt.caption_model == 'attention':
-    #     return AttentionModel(opt)
-    # elif opt.caption_model == 'show_attend_tell':
-    #     return ShowAttendTellModel(opt)
-    # elif opt.caption_model == 'show_attend_tell_new':
-    #     return ShowAttendTellModel_new(opt)
-    # elif opt.caption_model == 'test_att':
-    #     return TestAttentionModel(opt)
-    elif opt.caption_model == 'fc':
-        model = FCModel(opt)
-=======
-    elif opt.caption_model == 'show_attend_tell':
-        model = ShowAttendTellModel(opt)
-    # img is concatenated with word embedding at every time step as the input of lstm
-    elif opt.caption_model == 'all_img':
-        model = AllImgModel(opt)
-    # FC model in self-critical
-    elif opt.caption_model == 'fc':
+    if opt.caption_model == 'fc':
         model = FCModel(opt)
     # Att2in model in self-critical
     elif opt.caption_model == 'att2in':
         model = Att2inModel(opt)
-    # Att2in model with two-layer MLP img embedding and word embedding
-    elif opt.caption_model == 'att2in2':
-        model = Att2in2Model(opt)
-    # Adaptive Attention model from Knowing when to look
-    elif opt.caption_model == 'adaatt':
-        model = AdaAttModel(opt)
-    # Adaptive Attention with maxout lstm
-    elif opt.caption_model == 'adaattmo':
-        model = AdaAttMOModel(opt)
->>>>>>> 1f6f77bb
     else:
         raise Exception("Caption model not supported: {}".format(opt.caption_model))
 
